{
  "name": "frontend",
  "version": "0.1.0",
  "private": true,
  "scripts": {
    "dev": "next dev --turbopack",
    "build": "next build",
    "start": "next start",
    "lint": "next lint"
  },
  "dependencies": {
    "@hookform/resolvers": "^3.10.0",
    "@radix-ui/react-accordion": "1.2.2",
    "@radix-ui/react-alert-dialog": "1.1.4",
    "@radix-ui/react-aspect-ratio": "1.1.1",
    "@radix-ui/react-avatar": "1.1.2",
    "@radix-ui/react-checkbox": "1.1.3",
    "@radix-ui/react-collapsible": "^1.1.2",
    "@radix-ui/react-context-menu": "2.2.4",
    "@radix-ui/react-dialog": "1.1.4",
    "@radix-ui/react-dropdown-menu": "2.1.4",
    "@radix-ui/react-hover-card": "1.1.4",
    "@radix-ui/react-label": "2.1.1",
    "@radix-ui/react-menubar": "1.1.4",
    "@radix-ui/react-navigation-menu": "1.2.3",
    "@radix-ui/react-popover": "1.1.4",
    "@radix-ui/react-progress": "1.1.1",
    "@radix-ui/react-radio-group": "1.2.2",
    "@radix-ui/react-scroll-area": "1.2.2",
    "@radix-ui/react-select": "2.1.4",
    "@radix-ui/react-separator": "^1.1.1",
    "@radix-ui/react-slider": "1.2.2",
    "@radix-ui/react-slot": "1.1.1",
    "@radix-ui/react-switch": "1.1.2",
    "@radix-ui/react-tabs": "1.1.2",
    "@radix-ui/react-toast": "1.2.4",
    "@radix-ui/react-toggle": "1.1.1",
    "@radix-ui/react-toggle-group": "1.1.1",
    "@radix-ui/react-tooltip": "1.1.6",
    "class-variance-authority": "^0.7.1",
    "clsx": "^2.1.1",
    "cmdk": "1.0.4",
    "date-fns": "4.1.0",
    "embla-carousel-react": "8.5.1",
    "input-otp": "1.4.1",
    "lucide-react": "^0.540.0",
    "next": "15.4.6",
    "next-themes": "^0.4.6",
    "react": "19.1.0",
<<<<<<< HEAD
    "react-dom": "19.1.0",
    "react-dropzone": "^14.3.8"
=======
    "react-day-picker": "9.8.0",
    "react-dom": "19.1.0",
    "react-hook-form": "^7.60.0",
    "react-resizable-panels": "^2.1.7",
    "recharts": "2.15.4",
    "sonner": "^1.7.4",
    "tailwind-merge": "^2.5.5",
    "tailwindcss-animate": "^1.0.7",
    "vaul": "^0.9.9",
    "zod": "3.25.67"
>>>>>>> 1320f477
  },
  "devDependencies": {
    "@eslint/eslintrc": "^3",
    "@tailwindcss/postcss": "^4",
    "@types/node": "^20",
    "@types/react": "^19",
    "@types/react-dom": "^19",
    "eslint": "^9",
    "eslint-config-next": "15.4.6",
    "tailwindcss": "^4",
    "typescript": "^5"
  }
}<|MERGE_RESOLUTION|>--- conflicted
+++ resolved
@@ -47,12 +47,9 @@
     "next": "15.4.6",
     "next-themes": "^0.4.6",
     "react": "19.1.0",
-<<<<<<< HEAD
     "react-dom": "19.1.0",
-    "react-dropzone": "^14.3.8"
-=======
+    "react-dropzone": "^14.3.8",
     "react-day-picker": "9.8.0",
-    "react-dom": "19.1.0",
     "react-hook-form": "^7.60.0",
     "react-resizable-panels": "^2.1.7",
     "recharts": "2.15.4",
@@ -61,7 +58,6 @@
     "tailwindcss-animate": "^1.0.7",
     "vaul": "^0.9.9",
     "zod": "3.25.67"
->>>>>>> 1320f477
   },
   "devDependencies": {
     "@eslint/eslintrc": "^3",
