"use client";

<<<<<<< HEAD
import {
  X,
  Home,
  Package,
  Settings,
  Users,
  BarChart3,
  Newspaper,
} from "lucide-react";
import Link from "next/link";
import { usePathname } from "next/navigation";
=======
import { X } from 'lucide-react';
>>>>>>> 1320f477

interface SidebarProps {
  isOpen: boolean;
  onClose: () => void;
}

<<<<<<< HEAD
const navigation = [
  { name: "Dashboard", href: "/", icon: Home },
  { name: "Products", href: "/products", icon: Package },
  { name: "Documents", href: "/documents", icon: Newspaper },
  { name: "Settings", href: "/settings", icon: Settings },
];

export function Sidebar({ isOpen, onClose }: SidebarProps) {
  const pathname = usePathname();

  return (
    <>
      {/* Overlay */}
      <div
        className={`fixed inset-0 bg-overlay z-40 ${
          isOpen ? "block" : "hidden"
        }`}
        onClick={onClose}
      />

      {/* Sidebar */}
      <nav
        className={`fixed left-0 top-0 bottom-0 w-64 bg-neutral-800 border-r border-neutral-700 overflow-y-auto z-50 transform transition-transform duration-300 ease-in-out shadow-2xl ${
          isOpen ? "translate-x-0" : "-translate-x-full"
        }`}
      >
        {/* Header */}
        <div className="flex items-center justify-between p-4 border-b border-neutral-700 bg-primary">
          <h2 className="text-lg font-semibold text-inverse drop-shadow-sm">
            Navigation
          </h2>
          <button
=======
export function Sidebar({ isOpen, onClose }: SidebarProps) {
  if (!isOpen) return null;

  return (
    <>
      {/* Overlay */}
      <div 
        className="fixed inset-0 bg-black bg-opacity-50 z-40 lg:hidden"
        onClick={onClose}
      />
      
      {/* Sidebar */}
      <div className={`
        fixed top-0 left-0 h-full w-64 bg-white border-r border-neutral-200 z-50 transform transition-transform duration-300 ease-in-out
        lg:relative lg:translate-x-0 lg:z-auto
        ${isOpen ? 'translate-x-0' : '-translate-x-full lg:translate-x-0'}
      `}>
        {/* Header */}
        <div className="flex items-center justify-between p-4 border-b border-neutral-200">
          <h2 className="text-lg font-semibold text-neutral-900">Navigation</h2>
          <button 
>>>>>>> 1320f477
            onClick={onClose}
            className="p-1 hover:bg-neutral-100 rounded lg:hidden"
          >
<<<<<<< HEAD
            <X className="w-5 h-5 text-inverse drop-shadow-sm" />
          </button>
        </div>

        {/* Navigation */}
        <div className="p-4">
          <div className="space-y-1">
            <h3 className="text-xs font-semibold text-neutral-400 uppercase tracking-wider mb-3">
              Main
            </h3>
            {navigation.map((item) => {
              const isActive = pathname === item.href;
              return (
                <Link
                  key={item.name}
                  href={item.href}
                  className={`w-full text-left px-3 py-2 rounded-lg text-sm transition-all duration-200 flex items-center ${
                    isActive
                      ? "bg-gradient-to-r from-primary to-primary-hover text-inverse shadow-lg"
                      : "text-neutral-300 hover:text-inverse hover:bg-neutral-700/50"
                  }`}
                >
                  <item.icon className="w-4 h-4 mr-3" />
                  {item.name}
                </Link>
              );
            })}
          </div>
=======
            <X className="w-5 h-5" />
          </button>
        </div>
        
        {/* Content */}
        <div className="p-4">
          <nav className="space-y-2">
            <a 
              href="/"
              className="flex items-center px-3 py-2 text-neutral-700 hover:bg-neutral-100 rounded-lg transition-colors"
            >
              Products
            </a>
            <a 
              href="#"
              className="flex items-center px-3 py-2 text-neutral-700 hover:bg-neutral-100 rounded-lg transition-colors"
            >
              Analytics
            </a>
            <a 
              href="#"
              className="flex items-center px-3 py-2 text-neutral-700 hover:bg-neutral-100 rounded-lg transition-colors"
            >
              Settings
            </a>
          </nav>
>>>>>>> 1320f477
        </div>
      </div>
    </>
  );
}<|MERGE_RESOLUTION|>--- conflicted
+++ resolved
@@ -1,6 +1,5 @@
 "use client";
 
-<<<<<<< HEAD
 import {
   X,
   Home,
@@ -12,16 +11,12 @@
 } from "lucide-react";
 import Link from "next/link";
 import { usePathname } from "next/navigation";
-=======
-import { X } from 'lucide-react';
->>>>>>> 1320f477
 
 interface SidebarProps {
   isOpen: boolean;
   onClose: () => void;
 }
 
-<<<<<<< HEAD
 const navigation = [
   { name: "Dashboard", href: "/", icon: Home },
   { name: "Products", href: "/products", icon: Package },
@@ -54,33 +49,9 @@
             Navigation
           </h2>
           <button
-=======
-export function Sidebar({ isOpen, onClose }: SidebarProps) {
-  if (!isOpen) return null;
-
-  return (
-    <>
-      {/* Overlay */}
-      <div 
-        className="fixed inset-0 bg-black bg-opacity-50 z-40 lg:hidden"
-        onClick={onClose}
-      />
-      
-      {/* Sidebar */}
-      <div className={`
-        fixed top-0 left-0 h-full w-64 bg-white border-r border-neutral-200 z-50 transform transition-transform duration-300 ease-in-out
-        lg:relative lg:translate-x-0 lg:z-auto
-        ${isOpen ? 'translate-x-0' : '-translate-x-full lg:translate-x-0'}
-      `}>
-        {/* Header */}
-        <div className="flex items-center justify-between p-4 border-b border-neutral-200">
-          <h2 className="text-lg font-semibold text-neutral-900">Navigation</h2>
-          <button 
->>>>>>> 1320f477
             onClick={onClose}
             className="p-1 hover:bg-neutral-100 rounded lg:hidden"
           >
-<<<<<<< HEAD
             <X className="w-5 h-5 text-inverse drop-shadow-sm" />
           </button>
         </div>
@@ -109,34 +80,6 @@
               );
             })}
           </div>
-=======
-            <X className="w-5 h-5" />
-          </button>
-        </div>
-        
-        {/* Content */}
-        <div className="p-4">
-          <nav className="space-y-2">
-            <a 
-              href="/"
-              className="flex items-center px-3 py-2 text-neutral-700 hover:bg-neutral-100 rounded-lg transition-colors"
-            >
-              Products
-            </a>
-            <a 
-              href="#"
-              className="flex items-center px-3 py-2 text-neutral-700 hover:bg-neutral-100 rounded-lg transition-colors"
-            >
-              Analytics
-            </a>
-            <a 
-              href="#"
-              className="flex items-center px-3 py-2 text-neutral-700 hover:bg-neutral-100 rounded-lg transition-colors"
-            >
-              Settings
-            </a>
-          </nav>
->>>>>>> 1320f477
         </div>
       </div>
     </>
