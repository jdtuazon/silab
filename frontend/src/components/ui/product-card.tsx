"use client";

<<<<<<< HEAD
import Link from "next/link";
import { Product, ComplianceStatus } from "@/types/product";
import {
  getProductUrl,
  getComplianceStatusStyle,
  formatProductType,
  formatComplianceStatus,
  generateProductTags,
} from "@/lib/utils";
=======
import Link from 'next/link';
import { Shield } from 'lucide-react';
import { Product, ProductStatus } from '@/types/product';
>>>>>>> 1320f477

interface ProductCardProps {
  product: Product;
  selectedTags: string[];
}

const complianceConfig: Record<
  ComplianceStatus,
  { color: string; bg: string; stripe: string }
> = {
  Compliant: {
    color: "text-success-text",
    bg: "bg-success-light",
    stripe: "bg-success",
  },
  PendingReview: {
    color: "text-warning-text",
    bg: "bg-warning-light",
    stripe: "bg-warning",
  },
  ViolationsFound: {
    color: "text-error-text",
    bg: "bg-error-light",
    stripe: "bg-error",
  },
};

function formatDate(dateString?: string): string {
  if (!dateString) return "Recently";

  try {
    const date = new Date(dateString);
    return date.toLocaleDateString("en-US", {
      month: "short",
      day: "numeric",
      year: "numeric",
    });
  } catch {
    return "Recently";
  }
}

export function ProductCard({ product, selectedTags }: ProductCardProps) {
  const statusStyle = complianceConfig[product.complianceStatus];
  const productTags = generateProductTags(product);

  return (
    <Link
      href={getProductUrl(product)}
      className="group block bg-bg-primary rounded-2xl border border-neutral-200 hover:border-primary hover:shadow-md transition-all duration-200 overflow-hidden"
      aria-describedby={`product-${product.id}-status`}
    >
      <div className="relative">
        {/* Status stripe */}
        <div
          className={`absolute left-0 top-0 bottom-0 w-1 ${statusStyle.stripe}`}
        />

        <div className="p-6">
          {/* Header */}
          <div className="mb-4">
            <h3 className="font-semibold text-primary-text text-lg mb-1 truncate group-hover:text-primary transition-colors">
              {product.name}
            </h3>
            <p className="text-xs text-muted-text font-mono">
              {product.id.slice(-8)}
            </p>
          </div>

          {/* Compliance Status */}
          <div className="mb-4">
            <span
              id={`product-${product.id}-status`}
              className={`inline-flex items-center px-2.5 py-1 rounded-full text-xs font-medium ${statusStyle.color} ${statusStyle.bg}`}
            >
              <span
                className={`w-1.5 h-1.5 rounded-full mr-2 ${statusStyle.stripe}`}
              />
              {formatComplianceStatus(product.complianceStatus)}
            </span>
          </div>

          {/* Product Type and Tags */}
          <div className="mb-4">
            <p className="text-sm text-secondary-text mb-2">
              {formatProductType(product.type)}
            </p>
            <div className="flex flex-wrap gap-1">
              {productTags.slice(0, 3).map((tag) => (
                <span
                  key={tag}
                  className={`inline-block px-2 py-1 rounded text-xs font-medium ${
                    selectedTags.includes(tag)
                      ? "bg-primary-light text-primary border border-primary"
                      : "bg-neutral-100 text-secondary-text"
                  }`}
                >
                  {tag}
                </span>
              ))}
              {productTags.length > 3 && (
                <span className="inline-block px-2 py-1 rounded text-xs font-medium bg-neutral-100 text-secondary-text">
                  +{productTags.length - 3}
                </span>
              )}
            </div>
          </div>

<<<<<<< HEAD
          {/* Modified date */}
          <p className="text-xs text-muted-text">
            Modified on {formatDate(product.updatedAt)}
          </p>
=======
          {/* Actions */}
          <div className="flex items-center justify-between mt-4">
            <p className="text-xs text-neutral-400">
              Modified on {formatDate(product.updatedAt)}
            </p>
            <Link 
              href={`/compliance/${encodeURIComponent(product.name)}`}
              className="inline-flex items-center gap-1 px-3 py-1.5 text-xs font-medium text-orange-600 hover:text-orange-700 hover:bg-orange-50 rounded-lg transition-all duration-200 group/compliance"
              onClick={(e) => e.stopPropagation()}
            >
              <Shield className="h-3 w-3 group-hover/compliance:scale-110 transition-transform" />
              Compliance
            </Link>
          </div>
>>>>>>> 1320f477
        </div>
      </div>
    </Link>
  );
}<|MERGE_RESOLUTION|>--- conflicted
+++ resolved
@@ -1,6 +1,5 @@
 "use client";
 
-<<<<<<< HEAD
 import Link from "next/link";
 import { Product, ComplianceStatus } from "@/types/product";
 import {
@@ -10,11 +9,8 @@
   formatComplianceStatus,
   generateProductTags,
 } from "@/lib/utils";
-=======
-import Link from 'next/link';
 import { Shield } from 'lucide-react';
-import { Product, ProductStatus } from '@/types/product';
->>>>>>> 1320f477
+import {  ProductStatus } from '@/types/product';
 
 interface ProductCardProps {
   product: Product;
@@ -123,12 +119,10 @@
             </div>
           </div>
 
-<<<<<<< HEAD
           {/* Modified date */}
           <p className="text-xs text-muted-text">
             Modified on {formatDate(product.updatedAt)}
           </p>
-=======
           {/* Actions */}
           <div className="flex items-center justify-between mt-4">
             <p className="text-xs text-neutral-400">
@@ -143,7 +137,6 @@
               Compliance
             </Link>
           </div>
->>>>>>> 1320f477
         </div>
       </div>
     </Link>
