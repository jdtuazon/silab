--- conflicted
+++ resolved
@@ -18,10 +18,6 @@
   AlertCircle,
   Clock,
   File,
-<<<<<<< HEAD
-  Search,
-=======
->>>>>>> f47c30f3
   Grid,
   List,
   Settings,
